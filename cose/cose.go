--- conflicted
+++ resolved
@@ -49,11 +49,7 @@
 	case AlgorithmRS256, AlgorithmPS256, AlgorithmES256:
 		return crypto.SHA256
 	case AlgorithmEdDSA:
-<<<<<<< HEAD
-		return 0 // no hashing
-=======
 		return 0 // hashing is already part of EdDSA itself
->>>>>>> 030e13bd
 	default:
 		return 0 // unknown
 	}
